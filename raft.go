--- conflicted
+++ resolved
@@ -202,11 +202,7 @@
 			} else if r.memberships.latestIndex == r.memberships.committedIndex &&
 				!hasVote(r.memberships.latest, r.localID) {
 				if !didWarn {
-<<<<<<< HEAD
-					r.logger.Warn("not part of stable configuration, aborting election")
-=======
-					r.logger.Printf("[WARN] raft: not part of stable membership configuration, aborting election")
->>>>>>> 37dd3d73
+					r.logger.Warn("not part of stable membership configuration, aborting election")
 					didWarn = true
 				}
 			} else {
@@ -795,13 +791,8 @@
 		return
 	}
 
-<<<<<<< HEAD
-	r.logger.Info("Updating configuration with %s (%v, %v) to %+v",
-		future.req.command, future.req.serverID, future.req.serverAddress, configuration.Servers)
-=======
-	r.logger.Printf("[INFO] raft: Updating membership configuration with %s (%v, %v) to %+v",
+	r.logger.Info("Updating membership configuration with %s (%v, %v) to %+v",
 		future.req.command, future.req.serverID, future.req.serverAddress, membership.Servers)
->>>>>>> 37dd3d73
 
 	// In pre-ID compatibility mode we translate all configuration changes
 	// in to an old remove peer message, which can handle all supported
